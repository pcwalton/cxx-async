// cxx-async/build.rs

use std::env;
use std::fs;
use std::path::{Path, PathBuf};

fn main() {
    // Copy include files so that dependent crates can find them.

    let out_dir = Path::new(&env::var("OUT_DIR").expect("`OUT_DIR` not set!")).to_owned();
    let mut src_include_path = Path::new(".").to_owned();
    let mut dest_include_path = out_dir.clone();
    for include_path in &mut [&mut src_include_path, &mut dest_include_path] {
        include_path.push("include");
        include_path.push("rust");
    }

    drop(fs::create_dir_all(&dest_include_path));
    for header in &["cxx_async.h", "cxx_async_cppcoro.h", "cxx_async_folly.h"] {
        drop(fs::copy(
            Path::join(&src_include_path, header),
            Path::join(&dest_include_path, header),
        ));
    }
    println!(
        "cargo:include={}",
        Path::join(&out_dir, "include").to_string_lossy()
    );

    println!("cargo:rerun-if-changed=build.rs");
    println!("cargo:rerun-if-changed=src/cxx_async.cpp");
    println!("cargo:rerun-if-changed=include/rust/cxx_async.h");
    println!("cargo:rerun-if-changed=include/rust/cxx_async_cppcoro.h");
    println!("cargo:rerun-if-changed=include/rust/cxx_async_folly.h");

    println!("cargo:rustc-cfg=built_with_cargo");

    let no_bridges: Vec<PathBuf> = vec![];
    cxx_build::bridges(no_bridges)
        .warnings(false)
        .cargo_warnings(false)
        .files(&vec!["src/cxx_async.cpp"])
        .flag_if_supported("-std=c++20")
<<<<<<< HEAD
        .flag_if_supported("-fcoroutines-ts") // for clang
        .flag_if_supported("-fcoroutines") // for gcc
=======
        .flag_if_supported("-fcoroutines")
>>>>>>> a14f7870
        .include("include")
        .compile("cxx-async");
}<|MERGE_RESOLUTION|>--- conflicted
+++ resolved
@@ -41,12 +41,8 @@
         .cargo_warnings(false)
         .files(&vec!["src/cxx_async.cpp"])
         .flag_if_supported("-std=c++20")
-<<<<<<< HEAD
         .flag_if_supported("-fcoroutines-ts") // for clang
         .flag_if_supported("-fcoroutines") // for gcc
-=======
-        .flag_if_supported("-fcoroutines")
->>>>>>> a14f7870
         .include("include")
         .compile("cxx-async");
 }